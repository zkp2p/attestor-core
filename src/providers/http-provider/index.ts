export * from './types'

import { concatenateUint8Arrays, strToUint8Array } from '@reclaimprotocol/tls'
import { DEFAULT_PORT, RECLAIM_USER_AGENT } from '../../config'
import { TranscriptMessageSenderType } from '../../proto/api'
import { ArraySlice, Provider } from '../../types'
import { findIndexInUint8Array, getHttpRequestHeadersFromTranscript, uint8ArrayToBinaryStr } from '../../utils'
import { HTTPProviderParams, HTTPProviderSecretParams } from './types'
import {
	buildHeaders,
	convertResponsePosToAbsolutePos,
	extractHTMLElement,
	extractJSONValueIndex,
	makeRegex,
	normaliseParamsToV2,
	parseHttpResponse,
} from './utils'

const OK_HTTP_HEADER = 'HTTP/1.1 200 OK'

const HTTP_PROVIDER: Provider<HTTPProviderParams, HTTPProviderSecretParams> = {
	hostPort(params) {
		const { host } = new URL(params.url)
		if(!host) {
			throw new Error('url is incorrect')
		}

		return host
	},
	areValidParams(params): params is HTTPProviderParams {
		return (
			typeof params.url === 'string' &&
            (params.method === 'GET' || params.method === 'POST') &&
            Array.isArray(params.responseSelections) &&
            params.responseSelections.length > 0
		)
	},
	createRequest(secretParams, params) {
		if(!secretParams.cookieStr && !secretParams.authorisationHeader) {
			throw new Error('auth parameters are not set')
		}

		const headers: string[] = []
		const authHeaderValues: string[] = []
		if(secretParams.cookieStr) {
			headers.push(`Cookie: ${secretParams.cookieStr}`)
			authHeaderValues.push(secretParams.cookieStr)
		}

		if(secretParams.authorisationHeader) {
			headers.push(`Authorization: ${secretParams.authorisationHeader}`)
			authHeaderValues.push(secretParams.authorisationHeader)
		}

		if(params.headers) {
			headers.push(...buildHeaders(params.headers))
		}

		const hostPort =
            this.hostPort instanceof Function ? this.hostPort(params) : this.hostPort
		const { pathname } = new URL(params.url)
		const body = params.body instanceof Uint8Array
			? params.body
			: strToUint8Array(params.body || '')
		const contentLength = body.length
		const httpReqHeaderStr = [
			`${params.method} ${pathname} HTTP/1.1`,
			`Host: ${hostPort}`,
			`Content-Length: ${contentLength}`,
			'Connection: close',
			'User-Agent: ' + RECLAIM_USER_AGENT,
			//no compression
			'Accept-Encoding: identity',
			...headers,
			'\r\n'
		].join('\r\n')
		const data = concatenateUint8Arrays([
			strToUint8Array(httpReqHeaderStr),
			body,
		])

		return {
			data,
			redactions: authHeaderValues.map(value => {
				const authStrArr = strToUint8Array(value)
				// the string index will work here as long as
				// the string is ascii
				const tokenStartIndex = findIndexInUint8Array(data, authStrArr)
				return {
					fromIndex: tokenStartIndex,
					toIndex: tokenStartIndex + authStrArr.length,
				}
			})
		}
	},
	getResponseRedactions(response, paramsAny) {
		const params = normaliseParamsToV2(paramsAny)
		if(!params.responseRedactions?.length) {
			return []
		}

		//console.log('response here', uint8ArrayToBinaryStr(response))

		const res = parseHttpResponse(response)

		const headerEndIndex = res.statusLineEndIndex!
		const bodyStartIdx = res.bodyStartIndex!
		if(bodyStartIdx < 4) {
			throw new Error('Failed to find body')
		}

		const body = uint8ArrayToBinaryStr(res.body)
<<<<<<< HEAD
=======
		//console.log('body here', JSON.stringify(body))

>>>>>>> 65da00ab

		const reveals: ArraySlice[] = [{ fromIndex: 0, toIndex: headerEndIndex }]
		for(const rs of params.responseRedactions) {
			let element = body
			let elementIdx = -1
			let elementLength = -1

			if(rs.xPath) {
				element = extractHTMLElement(body, rs.xPath, !!rs.jsonPath)
				elementIdx = body.indexOf(element)
				if(elementIdx < 0) {
					throw new Error(`Failed to find element: "${rs.xPath}"`)
				}

				elementLength = element.length
			}

			if(rs.jsonPath) {
				const { start, end } = extractJSONValueIndex(element, rs.jsonPath)
				// if there's only json path used
				if(elementIdx < 0) {
					elementIdx = 0
				}

				if(start < 0) {
					throw new Error('Failed to find element')
				}

				element = body.slice(elementIdx + start, elementIdx + end)
				elementIdx += start
				elementLength = end - start
			}

			if(rs.regex) {
				const regexp = makeRegex(rs.regex)
				const elem = element || body
				const match = regexp.exec(elem)
				if(!match) {
					throw new Error(`regexp ${rs.regex} does not match found element '${elem}'`)
				}

				elementIdx = match.index
				elementLength = regexp.lastIndex - match.index
				element = match[0]
			}

			if(elementIdx > 0 && elementLength > 0) {
				const from = convertResponsePosToAbsolutePos(elementIdx, bodyStartIdx, res.chunks)
				const to = convertResponsePosToAbsolutePos(elementIdx + elementLength, bodyStartIdx, res.chunks)
				reveals.push({ fromIndex: from, toIndex: to })
			}
		}

		reveals.sort((a, b) => {
			return a.toIndex - b.toIndex
		})

		const redactions: ArraySlice[] = []
		if(reveals.length > 1) {
			let currentIndex = 0
			for(const r of reveals) {
				if(currentIndex < r.fromIndex) {
					redactions.push({ fromIndex: currentIndex, toIndex: r.fromIndex })
				}

				currentIndex = r.toIndex
			}

			redactions.push({ fromIndex: currentIndex, toIndex: response.length })
		}

<<<<<<< HEAD
=======
		//console.log('redactions: ', redactions)

>>>>>>> 65da00ab
		return redactions
	},
	assertValidProviderReceipt(receipt, paramsAny) {
		const params = normaliseParamsToV2(paramsAny)
		const req = getHttpRequestHeadersFromTranscript(receipt)
		if(req.method !== params.method.toLowerCase()) {
			throw new Error(`Invalid method: ${req.method}`)
		}

		const { hostname, pathname, port } = new URL(params.url)
		if(req.url !== pathname) {
			throw new Error(`Expected path: ${pathname}, found: ${req.url}`)
		}

		const expHostPort = `${hostname}:${port || DEFAULT_PORT}`
		if(receipt.hostPort !== expHostPort) {
			throw new Error(`Expected hostPort: ${expHostPort}, found: ${receipt.hostPort}`)
		}

		const res = Buffer.concat(
			receipt.transcript
				.filter(
					(r) => r.senderType ===
                        TranscriptMessageSenderType.TRANSCRIPT_MESSAGE_SENDER_TYPE_SERVER
                        && !r.redacted
				)
				.map((r) => r.message)
		).toString()

		if(!res.includes(OK_HTTP_HEADER)) {
			throw new Error(`Missing "${OK_HTTP_HEADER}" header in response`)
		}

		if(req.headers['connection'] !== 'close') {
			throw new Error('Connection header must be "close"')
		}

		for(const { type, value } of params.responseMatches) {
			switch (type) {
			case 'regex':
				if(!makeRegex(value).test(res)) {
					throw new Error(`Invalid receipt. Regex "${value}" failed to match`)
				}

				break
			case 'contains':
				if(!res.includes(value)) {
					const trimmedStr = value.length > 100
						? value.slice(0, 100) + '...'
						: value
					throw new Error(`Invalid receipt. Response does not contain "${trimmedStr}"`)
				}

				break
			}
		}
	},
}

export default HTTP_PROVIDER<|MERGE_RESOLUTION|>--- conflicted
+++ resolved
@@ -110,11 +110,6 @@
 		}
 
 		const body = uint8ArrayToBinaryStr(res.body)
-<<<<<<< HEAD
-=======
-		//console.log('body here', JSON.stringify(body))
-
->>>>>>> 65da00ab
 
 		const reveals: ArraySlice[] = [{ fromIndex: 0, toIndex: headerEndIndex }]
 		for(const rs of params.responseRedactions) {
@@ -186,11 +181,6 @@
 			redactions.push({ fromIndex: currentIndex, toIndex: response.length })
 		}
 
-<<<<<<< HEAD
-=======
-		//console.log('redactions: ', redactions)
-
->>>>>>> 65da00ab
 		return redactions
 	},
 	assertValidProviderReceipt(receipt, paramsAny) {
